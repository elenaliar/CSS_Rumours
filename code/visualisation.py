import matplotlib.pyplot as plt
import numpy as np
from IPython.display import HTML
from matplotlib import animation
from matplotlib.colors import ListedColormap, LinearSegmentedColormap
from tqdm import tqdm
from simulation import (
    run_multiple_simulations_for_timeplot_status,
    run_multiple_simulations_for_phase_diagram,
    simulate_and_collect_percolations,
    simulate_density,
    aggregate_cluster_distributions,
    run_multiple_simulations_same_initial_conditions,
    run_simulation,
)
<<<<<<< HEAD
from ca_lecture_hall_model import Colors, Grid


def get_pink_colormap(N):
    pink_colormap = LinearSegmentedColormap.from_list(
        "pink_shades",
        [Colors.DARK_PINK.value, Colors.LIGHT_PINK.value],
        N=N,  # Dark pink to light pink
    )

    return pink_colormap
=======
from ca_lecture_hall_model import Grid
>>>>>>> 2714838f


def show_lecture_hall_over_time(
    cell_grids, save_animation=False, animation_name="gossip_spread_simulation.mp4"
):
    """
    Visualise the spread of a rumour over time using an animated grid and outlining the central region

    Parameters:
        cell_grids (list of list of list of Cell): List of lecture hall grids of cells, one grid for each time step.
        save_animation (bool, optional): Whether to save the animation as an MP4 file. Default is False.
        animation_name (str, optional): The name of the file to save the animation if `save_animation` is True.

    Returns:
            HTML: An HTML object containing the animation for rendering in Jupyter Notebook.
    """
    # Set up the figure and color map
    init_grid = [
        [cell.get_status().value for cell in row] for row in cell_grids[0].lecture_hall
    ]

    fig = plt.figure()
    colors = [
        Colors.UNOCCUPIED.value,
        Colors.CLUELESS.value,
        Colors.SECRET_KEEPER.value,
        Colors.GOSSIP_SPREADER.value,
    ]
    cmap = ListedColormap(colors)

    im = plt.imshow(init_grid, cmap=cmap, interpolation="none", animated=True)

    # Add a square specifying the central area, an outer border and legend
    cell_grids[0].add_central_square()
    cell_grids[0].add_outer_box()
    cell_grids[0].add_legend(colors)

    # Get the state number for each cell
    grids = [
        [[cell.get_status().value for cell in row] for row in cell_grid.lecture_hall]
        for cell_grid in cell_grids
    ]

    # Animation function, called sequentally
    def animate(i):
        im.set_array(grids[i])
        return (im,)

    # Call the animator
    anim = animation.FuncAnimation(
        fig, animate, frames=len(grids), interval=200, blit=True
    )

    # Save the animation as an mp4
    if save_animation:
        anim.save(animation_name, fps=30, extra_args=["-vcodec", "libx264"])

    return HTML(anim.to_html5_video())


def simulate_and_create_video(
    grid_size,
    density,
    spread_threshold,
    steps=1000,
    flag_center=1,
    save_animation=False,
    animation_name="gossip_spread_simulation.mp4",
):
    """
    Runs one simulation for given grid size, density and spread threshold and
    visualises the spread of a gossip over time as an animated grid outlining the central region.

    Parameters:
        grid_size (int): The size of the grid for the simulations.
        density (float): A density value to use for the simulations.
        spread_threshold (float): A spread threshold value to use for the simulations.
        steps (int, optional): The max number of time steps for each simulation. Defaults to 1000.
        flag_center (int, optional): Flag to determine the position of initial spreader. 1 for central area, 0 for edges. Defaults to 1.
        save_animation (bool, optional): Whether to save the animation as an MP4 file. Default is False.
        animation_name (str, optional): The name of the file to save the animation if `save_animation` is True.

    Returns:
            HTML: An HTML object containing the animation for rendering in Jupyter Notebook.
    """
    g = Grid(grid_size, density, spread_threshold)
    g.initialize_board(flag_center)
    grids = run_simulation(g, steps)

    return show_lecture_hall_over_time(grids, save_animation, animation_name)


def plot_log_log_distribution(cluster_distribution, density, spread_threshold, color):
    """
    Plots the log-log graph of cluster size distribution.

    Parameters:
        cluster_distribution (dict): A dictionary where keys are cluster sizes and values
                                     are the frequencies of those sizes.
        density (float): The density used in the simulation.
        spread_threshold (float): The spread threshold used in the simulation.
        color (str): The color for plotting the curve.
    """
    # get the data for the log-log plot
    cluster_sizes = list(cluster_distribution.keys())
    frequencies = list(cluster_distribution.values())

    # apply logarithmic transformation
    log_sizes = np.log10(cluster_sizes)
    log_frequencies = np.log10(frequencies)

    # plot the log-log graph
    plt.plot(
        log_sizes,
        log_frequencies,
        color=color,
        label=f"Density={density}, Spread ={spread_threshold}",
        marker=".",
        linestyle="none",
    )


def aggregate_and_plot_cluster_distributions(
    aggregated_distributions, grid_size, labels
):
    """
    Plots the log-log graph of multiple aggregated cluster size distributions.

    Parameters:
        aggregated_distributions (list of dict): A list of aggregated cluster size distributions.
                                                 Each dictionary represents a cluster size distribution
                                                 with keys as cluster sizes (int) and values as their
                                                 corresponding frequencies (int).
        grid_size (int): The size of the grid used in the simulations.
        labels (list of str): A list of labels corresponding to each aggregated cluster distribution,
                              describing the conditions under which the data was generated (e.g.,
                              "Density=0.3, Threshold=0.2").

    Returns:
        None: Displays the log-log plot of the cluster size distributions.
    """
    plt.figure(figsize=(10, 8))

    # plot each aggregated distribution with its label
    for distribution, label in zip(aggregated_distributions, labels):
        cluster_sizes = list(distribution.keys())
        frequencies = list(distribution.values())

        # log transformation
        log_sizes = np.log10(cluster_sizes)
        log_frequencies = np.log10(frequencies)

        plt.plot(log_sizes, log_frequencies, marker=".", linestyle="none", label=label)

    # plot settings
    plt.title(
        f"Log-Log Plot of Cluster Size Distributions (Grid={grid_size}x{grid_size})",
        fontsize=14,
    )
    plt.xlabel("Log10(Cluster Size)", fontsize=12)
    plt.ylabel("Log10(Frequency)", fontsize=12)
    plt.grid(True)
    plt.legend()
    plt.show()


def simulate_and_plot_gossip_model_all_combinations(
    grid_size, densities, spread_thresholds, num_simulations=100, flag_center=1
):
    """
    Runs multiple simulations for all combinations of densities and spread thresholds,
    aggregates the results, plots the log-log distributions and the counts of each status over time (iterations).

    Parameters:
        simulation_function (function): A function that runs the gossip model simulation and returns a cluster size distribution.
        grid_size (int): The size of the grid for the simulations.
        densities (list): A list of densities to simulate.
        spread_thresholds (list): A list of spread thresholds to simulate.
        num_simulations (int, optional): The number of simulations to run for each set of initial conditions. Defaults to 100.
        flag_center (int, optional): The flag to determine the initial spreader placement. Defaults to 1.
    """
    # Store aggregated cluster distributions and labels
    all_aggregated_distributions = []
    labels = []

    # Iterate over all combinations of densities and spread thresholds
    for density in densities:
        for spread_threshold in spread_thresholds:
            print(
                f"Running simulations for Density={density}, Spread Threshold={spread_threshold}, Grid={grid_size}x{grid_size}"
            )

            # Run multiple simulations for this parameter set
            cluster_distributions = []
            (
                cluster_distribution,
                results_gossip,
                results_secret,
                results_clueless,
                results_unoccupied,
            ) = run_multiple_simulations_same_initial_conditions(
                num_simulations,
                grid_size,
                density,
                spread_threshold,
                flag_center=flag_center,
            )
            cluster_distributions.append(cluster_distribution)

            plot_time_status(
                results_gossip,
                results_secret,
                results_clueless,
                results_unoccupied,
                num_simulations,
            )

            # Aggregate the cluster size distributions
            aggregated_distribution = aggregate_cluster_distributions(
                cluster_distributions
            )
            all_aggregated_distributions.append(aggregated_distribution)

            # Create a label for this parameter combination
            labels.append(f"Density={density}, Threshold={spread_threshold}")

    # Plot all aggregated distributions on the same log-log graph
    aggregate_and_plot_cluster_distributions(
        all_aggregated_distributions, grid_size, labels
    )


def plot_percolation_results(
    densities,
    percolations,
    spread_threshold=None,
    label=None,
    color=Colors.DARK_PINK.value,
):
    """
    Plots percolation results for different densities or spread thresholds.
    """
    label = label or (
        f"spread_threshold = {spread_threshold}"
        if spread_threshold is not None
        else "Percolation"
    )
    plt.plot(
        densities, percolations, marker="o", linestyle="-", label=label, color=color
    )


def plot_percolation_vs_density(
    grid_size, spread_threshold, steps=1000, num_simulations=100
):
    """
    Runs multiple simulations for 20 different densities and a given spread thresholds,
    calculates the probability of a percolation occuring, and plots it.

    Parameters:
        grid_size (int): The size of the grid for the simulations.
        spread_threshold (float): A spread threshold value to use for the simulations.
        steps (int, optional): The max number of time steps for each simulation. Defaults to 1000.
        num_simulations (int, optional): The number of simulations to run for each density. Defaults to 100.
    """
    densities = np.linspace(0, 1, 20)
    percolations = []

    print("Starting simulation for different densities...")

    for density in tqdm(densities, desc="Simulating densities"):
        percolations.append(
            simulate_density(
                grid_size, density, spread_threshold, steps, num_simulations
            )
        )

    print("Simulations completed.")

    plt.figure(figsize=(8, 6))
    plot_percolation_results(densities, percolations, spread_threshold)
    plt.xlabel("Density")
    plt.ylabel("Fraction of simulations with percolation")
    plt.title("Plot of percolation occurence for different density")
    plt.legend()
    plt.grid(True)
    plt.show()


def plot_percolation_vs_spread_threshold(
    grid_size, density, steps=1000, num_simulations=100
):
    """
    Runs multiple simulations for 20 different spreading thresholds and a given density,
    calculates the probability of a percolation occuring, and plots it.

    Parameters:
        grid_size (int): The size of the grid for the simulations.
        density (float): A density value to use for the simulations.
        steps (int, optional): The max number of time steps for each simulation. Defaults to 1000.
        num_simulations (int, optional): The number of simulations to run for each density. Defaults to 100.
    """
    spread_thresholds = np.linspace(0, 1, 20)
    percolations = []

    print("Starting simulation for different spread thresholds...")

    for spread_threshold in tqdm(spread_thresholds, desc="Simulating thresholds"):
        percolations.append(
            simulate_density(
                grid_size, density, spread_threshold, steps, num_simulations
            )
        )

    print("Simulations completed.")

    plt.figure(figsize=(8, 6))
    plt.plot(
        spread_thresholds,
        percolations,
        marker="o",
        linestyle="-",
        color="blue",
        label=f"density = {density:.2f}",
    )
    plt.xlabel("Spread Threshold")
    plt.ylabel("Fraction of Simulations with Percolation")
    plt.title("Plot of Percolation vs Spread Threshold")
    plt.legend()
    plt.grid(True)
    plt.show()


def plot_percolation_vs_density_vs_spread_threshold(
    grid_size, steps=1000, num_simulations=100, flag_center=1, flag_neighbors=1
):
    """
    Runs multiple simulations for 20 different densities and 10 different spreading thresholds,
    calculates the probability of a percolation occuring, and plots it.

    Parameters:
        grid_size (int): The size of the grid for the simulations.
        steps (int, optional): The max number of time steps for each simulation. Defaults to 1000.
        num_simulations (int, optional): The number of simulations to run for each density. Defaults to 100.
        flag_center (int, optional): The flag to determine the initial spreader placement. Defaults to 1.
        flag_neighbors (int, optional): The flag to determine the neighborhood type. If 1, use the Moore neighborhood. If 0, use the Von Neumann neighborhood.
    """
    spread_thresholds = np.linspace(0, 1, 10)
    densities = np.linspace(0, 1, 20)

    plt.figure(figsize=(10, 8))

    # Get the custom colormap
    pink_colormap = get_pink_colormap(len(spread_thresholds))

    colors = [pink_colormap(i) for i in range(len(spread_thresholds))]

    print("Starting simulation for different spread thresholds and densities...")

    for i, spread_threshold in tqdm(
        enumerate(spread_thresholds),
        desc="Simulating thresholds",
        total=len(spread_thresholds),
    ):
        percolations = simulate_and_collect_percolations(
            grid_size, densities, spread_threshold, steps, num_simulations, flag_center, flag_neighbors
        )
        plot_percolation_results(
            densities, percolations, spread_threshold, color=colors[i]
        )

    print("Simulations completed.")

    plt.xlabel("Density")
    plt.ylabel("Fraction of simulations with percolation")
    plt.title("Percolation vs Density and Spread Threshold")
    plt.legend()
    plt.grid(True)
    plt.show()


def plot_3d_percolation_vs_density_and_threshold(
    grid_size, steps=1000, num_simulations=100, flag_center=1
):
    """
    Plots the percolation probability against density and spreading threshold as a 3D plot.

    Parameters:
        grid_size (int): The size of the grid for the simulations.
        steps (int, optional): The max number of time steps for each simulation. Defaults to 1000.
        num_simulations (int, optional): The number of simulations to run for each density. Defaults to 100.
        flag_center (int, optional): The flag to determine the initial spreader placement. Defaults to 1.
    """
    densities = np.linspace(0, 1, 10)
    thresholds = np.linspace(0, 1, 10)

    percolation_data = []

    for threshold in tqdm(thresholds, desc="Simulating thresholds"):
        # Use the simulate_and_collect_percolations function for densities
        percolations = simulate_and_collect_percolations(
            grid_size, densities, threshold, steps, num_simulations, flag_center
        )
        percolation_data.append(percolations)

    # Convert data to arrays for plotting
    thresholds, densities = np.meshgrid(thresholds, densities)
    percolations = np.array(percolation_data)

    pink_colormap = get_pink_colormap(len(thresholds))
    fig = plt.figure(figsize=(10, 8))
    ax = fig.add_subplot(111, projection="3d")
    surf = ax.plot_surface(
<<<<<<< HEAD
        densities, thresholds, percolations, cmap=pink_colormap, edgecolor="none"
=======
        thresholds, densities, percolations, cmap="viridis", edgecolor="none"
>>>>>>> 2714838f
    )

    ax.set_ylabel("Density")
    ax.set_xlabel("Spread Threshold")
    ax.set_zlabel("Percolation Probability")
    ax.set_title("3D Plot of Percolation vs Density and Spread Threshold")

    fig.colorbar(surf, shrink=0.5, aspect=10, label="Percolation Probability")
    plt.show()


def plot_3d_gossip_spreader_counts(
    grid_size, steps=1000, num_simulations=100, flag_center=1
):
    """
    Plots the count of the GOSSIP_SPREADERS against density and spreading threshold as a 3D plot.

    Parameters:
        grid_size (int): The size of the grid for the simulations.
        steps (int, optional): The max number of time steps for each simulation. Defaults to 1000.
        num_simulations (int, optional): The number of simulations to run for each density. Defaults to 100.
    """
    # range of densities and spreading thresholds
    densities = np.linspace(0, 1, 10)
    spread_thresholds = np.linspace(0, 1, 10)

    spreader_counts = np.zeros((len(densities), len(spread_thresholds)))

    for i, spread_threshold in tqdm(
        enumerate(spread_thresholds),
        desc="Spread Thresholds",
        total=len(spread_thresholds),
    ):
        for j, density in enumerate(densities):
            results = run_multiple_simulations_for_phase_diagram(
                grid_size,
                density,
                spread_threshold,
                steps,
                num_simulations,
                flag_center,
            )

            # average number of GOSSIP_SPREADERS across simulations
            average_spreaders = np.mean(results["simulation_outcomes"])
            # print(f"Average GOSSIP_SPREADERS for density={density:.2f}, spread_threshold={spread_threshold:.2f}: {average_spreaders}\n") # print statements for checking
            spreader_counts[j, i] = average_spreaders  # used for Z

    # 3D plot
    pink_colormap = get_pink_colormap(len(spread_thresholds))
    X, Y = np.meshgrid(spread_thresholds, densities)
    Z = spreader_counts
    fig = plt.figure(figsize=(10, 10))
    ax = fig.add_subplot(projection="3d")
    surface = ax.plot_surface(X, Y, Z, cmap=pink_colormap)
    ax.set_xlabel("Spreading Threshold")
    ax.set_ylabel("Density")
    ax.set_zlabel("Average Amount of Gossip Spreaders")
    ax.set_title(
        "Phase Diagram of Gossip Spreaders against Density and Spreading Threshold"
    )
    fig.colorbar(surface, ax=ax, shrink=0.6, aspect=10)
    plt.show()


<<<<<<< HEAD
def plot_time_status(
    grid_size, density, spread_threshold, steps, num_simulations, flag_center=1
):
=======

def plot_time_status(ax, grid_size, density, spread_threshold, steps, num_simulations, flag_center, x_limits, y_limits, flag_neighbors=1):
>>>>>>> 2714838f
    """
    Plots the counts of each status over time (iterations)..

    Parameters:
        grid_size (int): The size of the grid.
        steps (int): The number of time steps (iterations) for each simulation.
        num_simulations (int): The number of simulations to run.
        density (float): The density of the grid.
        spread_threshold (float): The spreading threshold for the gossip model.
        flag_center (int): Flag to determine the position of initial spreader
        x_limits (tuple): Limits for the x-axis (time).
        y_limits (tuple): Limits for the y-axis (number of cells).
        flag_neighbors (int): Flag to determine the neighborhood type. If 1, use the Moore neighborhood. If 0, use the Von Neumann neighborhood.
    """
    results_gossip, results_secret, results_clueless, results_unoccupied = (
        run_multiple_simulations_for_timeplot_status(
            grid_size, density, spread_threshold, steps, num_simulations, flag_center, flag_neighbors
        )
    )

    # average results over simulations
    average_gossip = [
        sum(x) / num_simulations for x in zip(*results_gossip["simulation_outcomes"])
    ]
    average_secret = [
        sum(x) / num_simulations for x in zip(*results_secret["simulation_outcomes"])
    ]
    average_clueless = [
        sum(x) / num_simulations for x in zip(*results_clueless["simulation_outcomes"])
    ]
    average_unoccupied = [
        sum(x) / num_simulations
        for x in zip(*results_unoccupied["simulation_outcomes"])
    ]

    iterations = range(len(average_unoccupied))

<<<<<<< HEAD
    plt.figure(figsize=(10, 6))
    plt.plot(
        iterations,
        average_unoccupied,
        label="UNOCCUPIED",
        color=Colors.UNOCCUPIED.value,
    )
    plt.plot(
        iterations, average_clueless, label="CLUELESS", color=Colors.CLUELESS_DARK.value
    )
    plt.plot(
        iterations,
        average_secret,
        label="SECRET KEEPER",
        color=Colors.SECRET_KEEPER.value,
    )
    plt.plot(
        iterations,
        average_gossip,
        label="GOSSIP SPREADER",
        color=Colors.GOSSIP_SPREADER.value,
    )
    plt.xlabel("Time Steps")
    plt.ylabel("Number of Cells")
    plt.title("Status Counts Over Time")
    plt.legend()
    plt.grid(True)
    plt.tight_layout()
    plt.show()
=======
    ax.plot(iterations, average_unoccupied, label="UNOCCUPIED")
    ax.plot(iterations, average_clueless, label="CLUELESS")
    ax.plot(iterations, average_secret, label="SECRET_KEEPER")
    ax.plot(iterations, average_gossip, label="GOSSIP_SPREADER")
    ax.set_title(f"Density: {density}, Spread: {spread_threshold}, Flag: {flag_center}")
    ax.set_xlabel("Time Steps", fontsize=14)
    ax.set_ylabel("Number of Cells", fontsize=14)
    ax.set_xlim(x_limits)
    ax.set_ylim(y_limits)
    ax.grid(True)
>>>>>>> 2714838f
<|MERGE_RESOLUTION|>--- conflicted
+++ resolved
@@ -13,7 +13,6 @@
     run_multiple_simulations_same_initial_conditions,
     run_simulation,
 )
-<<<<<<< HEAD
 from ca_lecture_hall_model import Colors, Grid
 
 
@@ -25,9 +24,6 @@
     )
 
     return pink_colormap
-=======
-from ca_lecture_hall_model import Grid
->>>>>>> 2714838f
 
 
 def show_lecture_hall_over_time(
@@ -441,11 +437,7 @@
     fig = plt.figure(figsize=(10, 8))
     ax = fig.add_subplot(111, projection="3d")
     surf = ax.plot_surface(
-<<<<<<< HEAD
-        densities, thresholds, percolations, cmap=pink_colormap, edgecolor="none"
-=======
-        thresholds, densities, percolations, cmap="viridis", edgecolor="none"
->>>>>>> 2714838f
+        thresholds, densities, percolations, cmap="pink_colormap", edgecolor="none"
     )
 
     ax.set_ylabel("Density")
@@ -511,14 +503,7 @@
     plt.show()
 
 
-<<<<<<< HEAD
-def plot_time_status(
-    grid_size, density, spread_threshold, steps, num_simulations, flag_center=1
-):
-=======
-
 def plot_time_status(ax, grid_size, density, spread_threshold, steps, num_simulations, flag_center, x_limits, y_limits, flag_neighbors=1):
->>>>>>> 2714838f
     """
     Plots the counts of each status over time (iterations)..
 
@@ -556,45 +541,13 @@
 
     iterations = range(len(average_unoccupied))
 
-<<<<<<< HEAD
-    plt.figure(figsize=(10, 6))
-    plt.plot(
-        iterations,
-        average_unoccupied,
-        label="UNOCCUPIED",
-        color=Colors.UNOCCUPIED.value,
-    )
-    plt.plot(
-        iterations, average_clueless, label="CLUELESS", color=Colors.CLUELESS_DARK.value
-    )
-    plt.plot(
-        iterations,
-        average_secret,
-        label="SECRET KEEPER",
-        color=Colors.SECRET_KEEPER.value,
-    )
-    plt.plot(
-        iterations,
-        average_gossip,
-        label="GOSSIP SPREADER",
-        color=Colors.GOSSIP_SPREADER.value,
-    )
-    plt.xlabel("Time Steps")
-    plt.ylabel("Number of Cells")
-    plt.title("Status Counts Over Time")
-    plt.legend()
-    plt.grid(True)
-    plt.tight_layout()
-    plt.show()
-=======
-    ax.plot(iterations, average_unoccupied, label="UNOCCUPIED")
-    ax.plot(iterations, average_clueless, label="CLUELESS")
-    ax.plot(iterations, average_secret, label="SECRET_KEEPER")
-    ax.plot(iterations, average_gossip, label="GOSSIP_SPREADER")
+    ax.plot(iterations, average_unoccupied, label="UNOCCUPIED", color=Colors.UNOCCUPIED.value)
+    ax.plot(iterations, average_clueless, label="CLUELESS", color=Colors.CLUELESS_DARK.value)
+    ax.plot(iterations, average_secret, label="SECRET_KEEPER", color=Colors.SECRET_KEEPER.value)
+    ax.plot(iterations, average_gossip, label="GOSSIP_SPREADER", color=Colors.SECRET_KEEPER.value)
     ax.set_title(f"Density: {density}, Spread: {spread_threshold}, Flag: {flag_center}")
     ax.set_xlabel("Time Steps", fontsize=14)
     ax.set_ylabel("Number of Cells", fontsize=14)
     ax.set_xlim(x_limits)
     ax.set_ylim(y_limits)
-    ax.grid(True)
->>>>>>> 2714838f
+    ax.grid(True)