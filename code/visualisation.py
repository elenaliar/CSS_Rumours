import matplotlib.pyplot as plt
import numpy as np
from IPython.display import HTML
from matplotlib import animation
from matplotlib.colors import ListedColormap
from matplotlib.patches import Patch, Rectangle
from tqdm import tqdm
from simulation import (
    run_multiple_simulations_for_timeplot_status,
    run_multiple_simulations_for_phase_diagram,
    simulate_and_collect_percolations,
    simulate_density,
    aggregate_cluster_distributions,
    run_multiple_simulations_same_initial_conditions,
    run_simulation,
)
from ca_lecture_hall_model import Grid


def show_lecture_hall_over_time(
    cell_grids, save_animation=False, animation_name="gossip_spread_simulation.mp4"
):
    """
    Visualise the spread of a rumour over time using an animated grid and outlining the central region

    Parameters:
        cell_grids (list of list of list of Cell): List of lecture hall grids of cells, one grid for each time step.
        save_animation (bool, optional): Whether to save the animation as an MP4 file. Default is False.
        animation_name (str, optional): The name of the file to save the animation if `save_animation` is True.

    Returns:
            HTML: An HTML object containing the animation for rendering in Jupyter Notebook.
    """
    # Set up the figure and color map
    init_grid = [
        [cell.get_status().value for cell in row] for row in cell_grids[0].lecture_hall
    ]

    fig = plt.figure()
    colors = ["lightgray", "white", "gold", "goldenrod"]
    cmap = ListedColormap(colors)

    im = plt.imshow(init_grid, cmap=cmap, interpolation="none", animated=True)

    # Add a square specifying the central 10x10 area
    ax = plt.gca()
    left_corner_coordinate = (len(init_grid[0]) // 4) - 0.5
    square = Rectangle(
        (left_corner_coordinate, left_corner_coordinate),
        len(init_grid[0]) // 2 + 1,
        len(init_grid[0]) // 2 + 1,
        edgecolor="dimgray",
        facecolor="none",
        linewidth=2,
    )
    ax.add_patch(square)

    # Add legend to the plot
    legend_patches = [
        Patch(
            facecolor=color, edgecolor="black", label=f"State {i}"
        )  # TODO: use the names of states instead of numbers
        for i, color in enumerate(colors)
    ]

    plt.legend(
        handles=legend_patches,
        title="States",
        loc="upper right",
        bbox_to_anchor=(1.2, 1),
    )

    # Get the state number for each cell
    grids = [
        [[cell.get_status().value for cell in row] for row in cell_grid.lecture_hall]
        for cell_grid in cell_grids
    ]

    # animation function. This is called sequentially
    def animate(i):
        im.set_array(grids[i])
        return (im,)

    # call the animator.  blit=True means only re-draw the parts that have changed.
    anim = animation.FuncAnimation(
        fig, animate, frames=len(grids), interval=200, blit=True
    )

    # save the animation as an mp4.  This requires ffmpeg or mencoder to be
    # installed.  The extra_args ensure that the x264 codec is used, so that
    # the video can be embedded in html5.  You may need to adjust this for
    # your system: for more information, see
    # http://matplotlib.sourceforge.net/api/animation_api.html
    if save_animation:
        anim.save(animation_name, fps=30, extra_args=["-vcodec", "libx264"])

    return HTML(anim.to_html5_video())


def simulate_and_create_video(
    grid_size,
    density,
    spread_threshold,
    steps=1000,
    flag_center=1,
    save_animation=False,
    animation_name="gossip_spread_simulation.mp4",
):
    """
    Runs one simulation for given grid size, density and spread threshold and
    visualises the spread of a gossip over time as an animated grid outlining the central region.

    Parameters:
        grid_size (int): The size of the grid for the simulations.
        density (float): A density value to use for the simulations.
        spread_threshold (float): A spread threshold value to use for the simulations.
        steps (int, optional): The max number of time steps for each simulation. Defaults to 1000.
        flag_center (int, optional): Flag to determine the position of initial spreader. 1 for central area, 0 for edges. Defaults to 1.
        save_animation (bool, optional): Whether to save the animation as an MP4 file. Default is False.
        animation_name (str, optional): The name of the file to save the animation if `save_animation` is True.

    Returns:
            HTML: An HTML object containing the animation for rendering in Jupyter Notebook.
    """
    g = Grid(grid_size, density, spread_threshold)
    g.initialize_board(flag_center)
    grids = run_simulation(g, steps)

    return show_lecture_hall_over_time(grids, save_animation, animation_name)


def plot_log_log_distribution(cluster_distribution, density, spread_threshold, color):
    """
    Plots the log-log graph of cluster size distribution.

    Parameters:
        cluster_distribution (dict): A dictionary where keys are cluster sizes and values
                                     are the frequencies of those sizes.
        density (float): The density used in the simulation.
        spread_threshold (float): The spread threshold used in the simulation.
        color (str): The color for plotting the curve.
    """
    # get the data for the log-log plot
    cluster_sizes = list(cluster_distribution.keys())
    frequencies = list(cluster_distribution.values())

    # apply logarithmic transformation
    log_sizes = np.log10(cluster_sizes)
    log_frequencies = np.log10(frequencies)

    # plot the log-log graph
    plt.plot(
        log_sizes,
        log_frequencies,
        color=color,
        label=f"Density={density}, Spread ={spread_threshold}",
        marker=".",
        linestyle="none",
    )


def aggregate_and_plot_cluster_distributions(
    aggregated_distributions, grid_size, labels
):
    """
    Plots the log-log graph of multiple aggregated cluster size distributions.

    Parameters:
        aggregated_distributions (list of dict): A list of aggregated cluster size distributions.
                                                 Each dictionary represents a cluster size distribution
                                                 with keys as cluster sizes (int) and values as their
                                                 corresponding frequencies (int).
        grid_size (int): The size of the grid used in the simulations.
        labels (list of str): A list of labels corresponding to each aggregated cluster distribution,
                              describing the conditions under which the data was generated (e.g.,
                              "Density=0.3, Threshold=0.2").

    Returns:
        None: Displays the log-log plot of the cluster size distributions.
    """
    plt.figure(figsize=(10, 8))

    # plot each aggregated distribution with its label
    for distribution, label in zip(aggregated_distributions, labels):
        cluster_sizes = list(distribution.keys())
        frequencies = list(distribution.values())

        # log transformation
        log_sizes = np.log10(cluster_sizes)
        log_frequencies = np.log10(frequencies)

        plt.plot(log_sizes, log_frequencies, marker=".", linestyle="none", label=label)

    # plot settings
    plt.title(
        f"Log-Log Plot of Cluster Size Distributions (Grid={grid_size}x{grid_size})",
        fontsize=14,
    )
    plt.xlabel("Log10(Cluster Size)", fontsize=12)
    plt.ylabel("Log10(Frequency)", fontsize=12)
    plt.grid(True)
    plt.legend()
    plt.show()


def simulate_and_plot_gossip_model_all_combinations(
    grid_size, densities, spread_thresholds, num_simulations=100, flag_center=1
):
    """
    Runs multiple simulations for all combinations of densities and spread thresholds,
    aggregates the results, plots the log-log distributions and the counts of each status over time (iterations).

    Parameters:
        simulation_function (function): A function that runs the gossip model simulation and returns a cluster size distribution.
        grid_size (int): The size of the grid for the simulations.
        densities (list): A list of densities to simulate.
        spread_thresholds (list): A list of spread thresholds to simulate.
        num_simulations (int, optional): The number of simulations to run for each set of initial conditions. Defaults to 100.
        flag_center (int, optional): The flag to determine the initial spreader placement. Defaults to 1.
    """
    # Store aggregated cluster distributions and labels
    all_aggregated_distributions = []
    labels = []

    # Iterate over all combinations of densities and spread thresholds
    for density in densities:
        for spread_threshold in spread_thresholds:
            print(
                f"Running simulations for Density={density}, Spread Threshold={spread_threshold}, Grid={grid_size}x{grid_size}"
            )

            # Run multiple simulations for this parameter set
            cluster_distributions = []
            (
                cluster_distribution,
                results_gossip,
                results_secret,
                results_clueless,
                results_unoccupied,
            ) = run_multiple_simulations_same_initial_conditions(
                num_simulations,
                grid_size,
                density,
                spread_threshold,
                flag_center=flag_center,
            )
            cluster_distributions.append(cluster_distribution)

            plot_time_status(
                results_gossip,
                results_secret,
                results_clueless,
                results_unoccupied,
                num_simulations,
            )

            # Aggregate the cluster size distributions
            aggregated_distribution = aggregate_cluster_distributions(
                cluster_distributions
            )
            all_aggregated_distributions.append(aggregated_distribution)

            # Create a label for this parameter combination
            labels.append(f"Density={density}, Threshold={spread_threshold}")

    # Plot all aggregated distributions on the same log-log graph
    aggregate_and_plot_cluster_distributions(
        all_aggregated_distributions, grid_size, labels
    )


def plot_percolation_results(
    densities, percolations, spread_threshold=None, label=None
):
    """
    Plots percolation results for different densities or spread thresholds.
    """
    label = label or (
        f"spread_threshold = {spread_threshold}"
        if spread_threshold is not None
        else "Percolation"
    )
    plt.plot(
        densities,
        percolations,
        marker="o",
        linestyle="-",
        label=label,
    )


def plot_percolation_vs_density(
    grid_size, spread_threshold, steps=1000, num_simulations=100
):
    """
    Runs multiple simulations for 20 different densities and a given spread thresholds,
    calculates the probability of a percolation occuring, and plots it.

    Parameters:
        grid_size (int): The size of the grid for the simulations.
        spread_threshold (float): A spread threshold value to use for the simulations.
        steps (int, optional): The max number of time steps for each simulation. Defaults to 1000.
        num_simulations (int, optional): The number of simulations to run for each density. Defaults to 100.
    """
    densities = np.linspace(0, 1, 20)
    percolations = []

    print("Starting simulation for different densities...")

    for density in tqdm(densities, desc="Simulating densities"):
        percolations.append(
            simulate_density(
                grid_size, density, spread_threshold, steps, num_simulations
            )
        )

    print("Simulations completed.")

    plt.figure(figsize=(8, 6))
    plot_percolation_results(densities, percolations, spread_threshold)
    plt.xlabel("Density")
    plt.ylabel("Fraction of simulations with percolation")
    plt.title("Plot of percolation occurence for different density")
    plt.legend()
    plt.grid(True)
    plt.show()


def plot_percolation_vs_spread_threshold(
    grid_size, density, steps=1000, num_simulations=100
):
    """
    Runs multiple simulations for 20 different spreading thresholds and a given density,
    calculates the probability of a percolation occuring, and plots it.

    Parameters:
        grid_size (int): The size of the grid for the simulations.
        density (float): A density value to use for the simulations.
        steps (int, optional): The max number of time steps for each simulation. Defaults to 1000.
        num_simulations (int, optional): The number of simulations to run for each density. Defaults to 100.
    """
    spread_thresholds = np.linspace(0, 1, 20)
    percolations = []

    print("Starting simulation for different spread thresholds...")

    for spread_threshold in tqdm(spread_thresholds, desc="Simulating thresholds"):
        percolations.append(
            simulate_density(
                grid_size, density, spread_threshold, steps, num_simulations
            )
        )

    print("Simulations completed.")

    plt.figure(figsize=(8, 6))
    plt.plot(
        spread_thresholds,
        percolations,
        marker="o",
        linestyle="-",
        color="blue",
        label=f"density = {density:.2f}",
    )
    plt.xlabel("Spread Threshold")
    plt.ylabel("Fraction of Simulations with Percolation")
    plt.title("Plot of Percolation vs Spread Threshold")
    plt.legend()
    plt.grid(True)
    plt.show()


def plot_percolation_vs_density_vs_spread_threshold(
    grid_size, steps=1000, num_simulations=100, flag_center=1, flag_neighbors=1
):
    """
    Runs multiple simulations for 20 different densities and 10 different spreading thresholds,
    calculates the probability of a percolation occuring, and plots it.

    Parameters:
        grid_size (int): The size of the grid for the simulations.
        steps (int, optional): The max number of time steps for each simulation. Defaults to 1000.
        num_simulations (int, optional): The number of simulations to run for each density. Defaults to 100.
        flag_center (int, optional): The flag to determine the initial spreader placement. Defaults to 1.
        flag_neighbors (int, optional): The flag to determine the neighborhood type. If 1, use the Moore neighborhood. If 0, use the Von Neumann neighborhood.
    """
    spread_thresholds = np.linspace(0, 1, 10)
    densities = np.linspace(0, 1, 20)

    plt.figure(figsize=(10, 8))

    print("Starting simulation for different spread thresholds and densities...")

    for spread_threshold in tqdm(spread_thresholds, desc="Simulating thresholds"):
        percolations = simulate_and_collect_percolations(
            grid_size, densities, spread_threshold, steps, num_simulations, flag_center, flag_neighbors
        )
        plot_percolation_results(densities, percolations, spread_threshold)

    print("Simulations completed.")

    plt.xlabel("Density")
    plt.ylabel("Fraction of simulations with percolation")
    plt.title("Percolation vs Density and Spread Threshold")
    plt.legend()
    plt.grid(True)
    plt.show()


def plot_3d_percolation_vs_density_and_threshold(
    grid_size, steps=1000, num_simulations=100, flag_center=1
):
    """
    Plots the percolation probability against density and spreading threshold as a 3D plot.

    Parameters:
        grid_size (int): The size of the grid for the simulations.
        steps (int, optional): The max number of time steps for each simulation. Defaults to 1000.
        num_simulations (int, optional): The number of simulations to run for each density. Defaults to 100.
        flag_center (int, optional): The flag to determine the initial spreader placement. Defaults to 1.
    """
    densities = np.linspace(0, 1, 10)
    thresholds = np.linspace(0, 1, 10)

    percolation_data = []

    for threshold in tqdm(thresholds, desc="Simulating thresholds"):
        # Use the simulate_and_collect_percolations function for densities
        percolations = simulate_and_collect_percolations(
            grid_size, densities, threshold, steps, num_simulations, flag_center
        )
        percolation_data.append(percolations)

    # Convert data to arrays for plotting
    thresholds, densities = np.meshgrid(thresholds, densities)
    percolations = np.array(percolation_data)

    fig = plt.figure(figsize=(10, 8))
    ax = fig.add_subplot(111, projection="3d")
    surf = ax.plot_surface(
        thresholds, densities, percolations, cmap="viridis", edgecolor="none"
    )

    ax.set_ylabel("Density")
    ax.set_xlabel("Spread Threshold")
    ax.set_zlabel("Percolation Probability")
    ax.set_title("3D Plot of Percolation vs Density and Spread Threshold")

    fig.colorbar(surf, shrink=0.5, aspect=10, label="Percolation Probability")
    plt.show()


def plot_3d_gossip_spreader_counts(
    grid_size, steps=1000, num_simulations=100, flag_center=1
):
    """
    Plots the count of the GOSSIP_SPREADERS against density and spreading threshold as a 3D plot.

    Parameters:
        grid_size (int): The size of the grid for the simulations.
        steps (int, optional): The max number of time steps for each simulation. Defaults to 1000.
        num_simulations (int, optional): The number of simulations to run for each density. Defaults to 100.
    """
    # range of densities and spreading thresholds
    densities = np.linspace(0, 1, 10)
    spread_thresholds = np.linspace(0, 1, 10)

    spreader_counts = np.zeros((len(densities), len(spread_thresholds)))

    for i, spread_threshold in tqdm(
        enumerate(spread_thresholds),
        desc="Spread Thresholds",
        total=len(spread_thresholds),
    ):
        for j, density in tqdm(
            enumerate(densities),
            desc=f"Densities (Threshold {spread_threshold:.2f})",
            total=len(densities),
            leave=False,
        ):
            results = run_multiple_simulations_for_phase_diagram(
                grid_size,
                density,
                spread_threshold,
                steps,
                num_simulations,
                flag_center,
            )

            # average number of GOSSIP_SPREADERS across simulations
            average_spreaders = np.mean(results["simulation_outcomes"])
            # print(f"Average GOSSIP_SPREADERS for density={density:.2f}, spread_threshold={spread_threshold:.2f}: {average_spreaders}\n") # print statements for checking
            spreader_counts[j, i] = average_spreaders  # used for Z

    # 3D plot
    X, Y = np.meshgrid(spread_thresholds, densities)
    Z = spreader_counts
    fig = plt.figure(figsize=(10, 10))
    ax = fig.add_subplot(projection="3d")
    surface = ax.plot_surface(X, Y, Z, cmap="coolwarm")
    ax.set_xlabel("Spreading Threshold")
    ax.set_ylabel("Density")
    ax.set_zlabel("Average Amount of Gossip Spreaders")
    ax.set_title(
        "Phase Diagram of Gossip Spreaders against Density and Spreading Threshold"
    )
    fig.colorbar(surface, ax=ax, shrink=0.6, aspect=10)
    plt.show()


<<<<<<< HEAD
def plot_time_status(ax, grid_size, density, spread_threshold, steps, num_simulations, flag_center, x_limits, y_limits, flag_neighbors=1):
=======
def plot_time_status(
    ax,
    grid_size,
    density,
    spread_threshold,
    steps,
    num_simulations,
    flag_center,
    x_limits,
    y_limits,
):
>>>>>>> 5efe839f
    """
    Plots the counts of each status over time (iterations)..

    Parameters:
        grid_size (int): The size of the grid.
        steps (int): The number of time steps (iterations) for each simulation.
        num_simulations (int): The number of simulations to run.
        density (float): The density of the grid.
        spread_threshold (float): The spreading threshold for the gossip model.
        flag_center (int): Flag to determine the position of initial spreader
        x_limits (tuple): Limits for the x-axis (time).
        y_limits (tuple): Limits for the y-axis (number of cells).
        flag_neighbors (int): Flag to determine the neighborhood type. If 1, use the Moore neighborhood. If 0, use the Von Neumann neighborhood.
    """
    results_gossip, results_secret, results_clueless, results_unoccupied = (
        run_multiple_simulations_for_timeplot_status(
            grid_size, density, spread_threshold, steps, num_simulations, flag_center, flag_neighbors
        )
    )

    # average results over simulations
    average_gossip = [
        sum(x) / num_simulations for x in zip(*results_gossip["simulation_outcomes"])
    ]
    average_secret = [
        sum(x) / num_simulations for x in zip(*results_secret["simulation_outcomes"])
    ]
    average_clueless = [
        sum(x) / num_simulations for x in zip(*results_clueless["simulation_outcomes"])
    ]
    average_unoccupied = [
        sum(x) / num_simulations
        for x in zip(*results_unoccupied["simulation_outcomes"])
    ]

    iterations = range(len(average_unoccupied))

    ax.plot(iterations, average_unoccupied, label="UNOCCUPIED")
    ax.plot(iterations, average_clueless, label="CLUELESS")
    ax.plot(iterations, average_secret, label="SECRET_KEEPER")
    ax.plot(iterations, average_gossip, label="GOSSIP_SPREADER")
    ax.set_title(f"Density: {density}, Spread: {spread_threshold}, Flag: {flag_center}")
    ax.set_xlabel("Time Steps", fontsize=14)
    ax.set_ylabel("Number of Cells", fontsize=14)
    ax.set_xlim(x_limits)
    ax.set_ylim(y_limits)
    ax.grid(True)<|MERGE_RESOLUTION|>--- conflicted
+++ resolved
@@ -508,21 +508,8 @@
     plt.show()
 
 
-<<<<<<< HEAD
+
 def plot_time_status(ax, grid_size, density, spread_threshold, steps, num_simulations, flag_center, x_limits, y_limits, flag_neighbors=1):
-=======
-def plot_time_status(
-    ax,
-    grid_size,
-    density,
-    spread_threshold,
-    steps,
-    num_simulations,
-    flag_center,
-    x_limits,
-    y_limits,
-):
->>>>>>> 5efe839f
     """
     Plots the counts of each status over time (iterations)..
 
